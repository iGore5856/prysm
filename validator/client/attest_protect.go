--- conflicted
+++ resolved
@@ -86,12 +86,8 @@
 		log.WithError(err).Error("Could not get latest epoch written from encapsulated data")
 		return false
 	}
-<<<<<<< HEAD
-	if int(targetEpoch) <= int(lew)-int(wsPeriod) {
-=======
 
 	if lew >= wsPeriod && targetEpoch <= lew-wsPeriod { //Underflow protected older then weak subjectivity check.
->>>>>>> 78d0a431
 		return false
 	}
 
@@ -170,11 +166,7 @@
 }
 
 // safeTargetToSource makes sure the epoch accessed is within bounds, and if it's not it at
-<<<<<<< HEAD
-// returns the "default" FAR_FUTURE_EPOCH value.
-=======
 // returns the "default" nil value.
->>>>>>> 78d0a431
 func safeTargetToSource(ctx context.Context, history *kv.EncHistoryData, targetEpoch uint64) *kv.HistoryData {
 	wsPeriod := params.BeaconConfig().WeakSubjectivityPeriod
 	lew, err := history.GetLatestEpochWritten(ctx)
@@ -182,14 +174,10 @@
 		log.WithError(err).Error("Could not get latest epoch written from encapsulated data")
 		return nil
 	}
-<<<<<<< HEAD
-	if targetEpoch > lew || int(targetEpoch) < int(lew)-int(wsPeriod) {
-=======
 	if targetEpoch > lew {
 		return nil
 	}
 	if lew >= wsPeriod && targetEpoch < lew-wsPeriod { //Underflow protected older then weak subjectivity check.
->>>>>>> 78d0a431
 		return nil
 	}
 	hd, err := history.GetTargetData(ctx, targetEpoch%wsPeriod)
