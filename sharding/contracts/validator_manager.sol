pragma solidity ^0.4.19;

contract VMC {
<<<<<<< HEAD
  using RLP for RLP.RLPItem;
  using RLP for RLP.Iterator;
  using RLP for bytes;
=======
  event TxToShard(address indexed to, int indexed shardId, int receiptId);
  event CollationAdded(uint indexed shardId, bytes collationHeader, bool isNewHead, uint score);
  event Deposit(address validator, int index);
  event Withdraw(int validatorIndex);
>>>>>>> 60c3edf5

  struct Validator {
    // Amount of wei the validator holds
    uint deposit;
    // The validator's address
    address addr;
  }

  struct CollationHeader {
    bytes32 parentCollationHash;
    int score;
  }

  struct Receipt {
    int shardId;
    uint txStartgas;
    uint txGasprice;
    uint value;
    bytes32 data;
    address sender;
    address to;
  }

  mapping (int => Validator) validators;
  mapping (int => mapping (bytes32 => CollationHeader)) collationHeaders;
  mapping (int => Receipt) receipts;

  mapping (int => bytes32) shardHead;
  int numValidators;
  int numReceipts;
  // Indexs of empty slots caused by the function `withdraw`
  mapping (int => int) emptySlotsStack;
  // The top index of the stack in empty_slots_stack
  int emptySlotsStackTop;
  // Has the validator deposited before?
  mapping (address => bool) isValidatorDeposited;

  // Constant values
  uint constant periodLength = 5;
  int constant shardCount = 100;
  // The exact deposit size which you have to deposit to become a validator
<<<<<<< HEAD
  uint depositSize;
  // Any given validator randomly gets allocated to some number of shards every SHUFFLING_CYCLE
  int shufflingCycleLength;
  // Gas limit of the signature validation code
  uint sigGasLimit;
  // Is a valcode addr deposited now?
  mapping (address => bool) isValcodeDeposited;
  uint periodLength;
  int numValidatorsPerCycle;
  int public shardCount;
  bytes32 addHeaderLogTopic;
  SigHasherContract sighasher;
=======
  uint constant depositSize = 100 ether;
  // Number of periods ahead of current period, which the contract
  // is able to return the collator of that period
  uint constant lookAheadPeriods = 4;

>>>>>>> 60c3edf5
  // Log the latest period number of the shard
  mapping (int => int) periodHead;

  function VMC() public {
  }

  function isStackEmpty() internal view returns(bool) {
    return emptySlotsStackTop == 0;
  }
  function stackPush(int index) internal {
    emptySlotsStack[emptySlotsStackTop] = index;
    ++emptySlotsStackTop;
  }
  function stackPop() internal returns(int) {
    if (isStackEmpty())
      return -1;
    --emptySlotsStackTop;
    return emptySlotsStack[emptySlotsStackTop];
  }

  function getValidatorsMaxIndex() internal view returns(int) {
    int activateValidatorNum = 0;
    int allValidatorSlotsNum = numValidators + emptySlotsStackTop;

    // TODO: any better way to iterate the mapping?
    for (int i = 0; i < 1024; ++i) {
        if (i >= allValidatorSlotsNum)
            break;
        if (validators[i].addr != 0x0)
            activateValidatorNum += 1;
    }
    return activateValidatorNum + emptySlotsStackTop;
  }

  function deposit() public payable returns(int) {
    require(!isValidatorDeposited[msg.sender]);
    require(msg.value == depositSize);
    // Find the empty slot index in validators set
    int index;
    if (!isStackEmpty())
      index = stackPop();
    else
      index = int(numValidators);
<<<<<<< HEAD
      nextCycle = (int(block.number) / shufflingCycleLength) + 1;
      validators[index] = Validator({
        deposit: msg.value,
        addr: msg.sender,
        returnAddr: _returnAddr,
        cycle: nextCycle
      });
    }
    ++numValidators;
    isValcodeDeposited[msg.sender] = true;

    log2(keccak256("deposit()"), bytes32(msg.sender), bytes32(index));
    return index;
=======
      
    validators[index] = Validator({
      deposit: msg.value,
      addr: msg.sender
    });
  ++numValidators;
  isValidatorDeposited[msg.sender] = true;
  
  Deposit(msg.sender, index);
  return index;
>>>>>>> 60c3edf5
  }

  function withdraw(int _validatorIndex) public {
    require(msg.sender == validators[_validatorIndex].addr);
    // [FIXME] Should consider calling the validator's contract, might be useful
    // when the validator is a contract.
    validators[_validatorIndex].addr.transfer(validators[_validatorIndex].deposit);
    isValidatorDeposited[validators[_validatorIndex].addr] = false;
    delete validators[_validatorIndex];
    stackPush(_validatorIndex);
    --numValidators;
<<<<<<< HEAD
    log1(msgHash, bytes32(_validatorIndex));
  }

  function sample(int _shardId) public constant returns(address) {
    require(block.number >= periodLength);
    var cycle = int(block.number) / shufflingCycleLength;
    int cycleStartBlockNumber = cycle * shufflingCycleLength - 1;
    if (cycleStartBlockNumber < 0)
      cycleStartBlockNumber = 0;
    int cycleSeed = int(block.blockhash(uint(cycleStartBlockNumber)));
    // originally, error occurs when block.number <= 4 because
    // `seed_block_number` becomes negative in these cases.
    int seed = int(block.blockhash(block.number - (block.number % uint(periodLength)) - 1));

    uint indexInSubset = uint(keccak256(seed, bytes32(_shardId))) % uint(numValidatorsPerCycle);
    uint validatorIndex = uint(keccak256(cycleSeed, bytes32(_shardId), bytes32(indexInSubset))) % uint(getValidatorsMaxIndex());

    if (validators[int(validatorIndex)].cycle > cycle)
      return 0x0;
    else
      return validators[int(validatorIndex)].addr;
  }

  // Get all possible shard ids that the given _valcodeAddr
  // may be sampled in the current cycle
  function getShardList(address _validatorAddr) public constant returns(bool[100]) {
    bool[100] memory shardList;
    int cycle = int(block.number) / shufflingCycleLength;
    int cycleStartBlockNumber = cycle * shufflingCycleLength - 1;
    if (cycleStartBlockNumber < 0)
      cycleStartBlockNumber = 0;

    var cycleSeed = block.blockhash(uint(cycleStartBlockNumber));
    int validatorsMaxIndex = getValidatorsMaxIndex();
    if (numValidators != 0) {
      for (uint8 shardId = 0; shardId < 100; ++shardId) {
        shardList[shardId] = false;
        for (uint8 possibleIndexInSubset = 0; possibleIndexInSubset < 100; ++possibleIndexInSubset) {
          uint validatorIndex = uint(keccak256(cycleSeed, bytes32(shardId), bytes32(possibleIndexInSubset)))
                             % uint(validatorsMaxIndex);
          if (_validatorAddr == validators[int(validatorIndex)].addr) {
            shardList[shardId] = true;
            break;
          }
        }
      }
    }
    return shardList;
=======
    Withdraw(_validatorIndex);
  }

  // Uses a block hash as a seed to pseudorandomly select a signer from the validator set.
  // [TODO] Chance of being selected should be proportional to the validator's deposit.
  // Should be able to return a value for the current period or any future period up to.
  function getEligibleProposer(int _shardId, uint _period) public view returns(address) {
    require(_period >= lookAheadPeriods);
    require((_period - lookAheadPeriods) * periodLength < block.number);
    require(numValidators > 0);
    // [TODO] Should check further if this safe or not
    return validators[
      int(
      uint(keccak256(uint(block.blockhash(_period - lookAheadPeriods)) * periodLength, _shardId))
      %
      uint(getValidatorsMaxIndex())
      )].addr;
  }

  struct HeaderVars {
    bytes32 entireHeaderHash;
    int score;
    address validatorAddr;
    bool isNewHead;
>>>>>>> 60c3edf5
  }
  function addHeader(int _shardId, uint _expectedPeriodNumber, bytes32 _periodStartPrevHash,
                     bytes32 _parentCollationHash, bytes32 _txListRoot, address _collationCoinbase,
                     bytes32 _postStateRoot, bytes32 _receiptRoot, int _collationNumber) public returns(bool) {
    HeaderVars memory headerVars;

    // Check if the header is valid
    require((_shardId >= 0) && (_shardId < shardCount));
    require(block.number >= periodLength);
    require(_expectedPeriodNumber == block.number / periodLength);
    require(_periodStartPrevHash == block.blockhash(_expectedPeriodNumber * periodLength - 1));

    // Check if this header already exists
    headerVars.entireHeaderHash = keccak256(_shardId, _expectedPeriodNumber, _periodStartPrevHash,
                                   _parentCollationHash, _txListRoot, bytes32(_collationCoinbase),
                                   _postStateRoot, _receiptRoot, _collationNumber);
    assert(headerVars.entireHeaderHash != 0x0);
    assert(collationHeaders[_shardId][headerVars.entireHeaderHash].score == 0);
    // Check whether the parent exists.
    // if (parent_collation_hash == 0), i.e., is the genesis,
    // then there is no need to check.
    if (_parentCollationHash != 0x0)
        assert((_parentCollationHash == 0x0) || (collationHeaders[_shardId][_parentCollationHash].score > 0));
    // Check if only one collation in one period
    assert(periodHead[_shardId] < int(_expectedPeriodNumber));

    // Check the signature with validation_code_addr
<<<<<<< HEAD
    var collatorValcodeAddr = sample(header.shardId);
    if (collatorValcodeAddr == 0x0)
        return false;

    // assembly {
      // TODO next block
    // }
    // sighash = extract32(raw_call(self.sighasher_addr, header, gas=200000, outsize=32), 0)
    // assert extract32(raw_call(collator_valcode_addr, concat(sighash, sig), gas=self.sig_gas_limit, outsize=32), 0) == as_bytes32(1)

    // Check score == collation_number
    var _score = collationHeaders[header.shardId][header.parentCollationHash].score + 1;
    assert(header.collationNumber == _score);
=======
    headerVars.validatorAddr = getEligibleProposer(_shardId, block.number/periodLength);
    require(headerVars.validatorAddr != 0x0);
    require(msg.sender == headerVars.validatorAddr);
>>>>>>> 60c3edf5

    // Check score == collationNumber
    headerVars.score = collationHeaders[_shardId][_parentCollationHash].score + 1;
    require(_collationNumber == headerVars.score);

    // Add the header
    collationHeaders[_shardId][headerVars.entireHeaderHash] = CollationHeader({
      parentCollationHash: _parentCollationHash,
      score: headerVars.score
    });

    // Update the latest period number
    periodHead[_shardId] = int(_expectedPeriodNumber);

    // Determine the head
    if (headerVars.score > collationHeaders[_shardId][shardHead[_shardId]].score) {
      shardHead[_shardId] = headerVars.entireHeaderHash;
      headerVars.isNewHead = true;
    }
<<<<<<< HEAD
    // Emit log
    // TODO LOG
    // log1(addHeaderLogTopic, _header);

    return true;
  }

  function getPeriodStartPrevhash(uint _expectedPeriodNumber) public constant returns(bytes32) {
    uint blockNumber = _expectedPeriodNumber * periodLength - 1;
    require(block.number > blockNumber);
    return block.blockhash(blockNumber);
  }


=======
    // [TODO] Log
    //CollationAdded(headerBytes, isNewHead, _score);
>>>>>>> 60c3edf5

    return true;
  }

  // Returns the gas limit that collations can currently have (by default make
  // this function always answer 10 million).
  function getCollationGasLimit() public pure returns(uint) {
    return 10000000;
  }

  // Records a request to deposit msg.value ETH to address to in shard shard_id
  // during a future collation. Saves a `receipt ID` for this request,
  // also saving `msg.sender`, `msg.value`, `to`, `shard_id`, `startgas`,
  // `gasprice`, and `data`.
  function txToShard(address _to, int _shardId, uint _txStartgas, uint _txGasprice, bytes12 _data) public payable returns(int) {
    receipts[numReceipts] = Receipt({
      shardId: _shardId,
      txStartgas: _txStartgas,
      txGasprice: _txGasprice,
      value: msg.value,
      sender: msg.sender,
      to: _to,
      data: _data
    });
    var receiptId = numReceipts;
    ++numReceipts;
<<<<<<< HEAD

    log3(keccak256("tx_to_shard()"), bytes32(_to), bytes32(_shardId), bytes32(receiptId));
=======
    
    TxToShard(_to, _shardId, receiptId);
>>>>>>> 60c3edf5
    return receiptId;
  }

  function updataGasPrice(int _receiptId, uint _txGasprice) public payable returns(bool) {
    require(receipts[_receiptId].sender == msg.sender);
    receipts[_receiptId].txGasprice = _txGasprice;
    return true;
  }
}<|MERGE_RESOLUTION|>--- conflicted
+++ resolved
@@ -1,16 +1,10 @@
 pragma solidity ^0.4.19;
 
 contract VMC {
-<<<<<<< HEAD
-  using RLP for RLP.RLPItem;
-  using RLP for RLP.Iterator;
-  using RLP for bytes;
-=======
   event TxToShard(address indexed to, int indexed shardId, int receiptId);
   event CollationAdded(uint indexed shardId, bytes collationHeader, bool isNewHead, uint score);
   event Deposit(address validator, int index);
   event Withdraw(int validatorIndex);
->>>>>>> 60c3edf5
 
   struct Validator {
     // Amount of wei the validator holds
@@ -52,26 +46,11 @@
   uint constant periodLength = 5;
   int constant shardCount = 100;
   // The exact deposit size which you have to deposit to become a validator
-<<<<<<< HEAD
-  uint depositSize;
-  // Any given validator randomly gets allocated to some number of shards every SHUFFLING_CYCLE
-  int shufflingCycleLength;
-  // Gas limit of the signature validation code
-  uint sigGasLimit;
-  // Is a valcode addr deposited now?
-  mapping (address => bool) isValcodeDeposited;
-  uint periodLength;
-  int numValidatorsPerCycle;
-  int public shardCount;
-  bytes32 addHeaderLogTopic;
-  SigHasherContract sighasher;
-=======
   uint constant depositSize = 100 ether;
   // Number of periods ahead of current period, which the contract
   // is able to return the collator of that period
   uint constant lookAheadPeriods = 4;
 
->>>>>>> 60c3edf5
   // Log the latest period number of the shard
   mapping (int => int) periodHead;
 
@@ -115,32 +94,16 @@
       index = stackPop();
     else
       index = int(numValidators);
-<<<<<<< HEAD
-      nextCycle = (int(block.number) / shufflingCycleLength) + 1;
-      validators[index] = Validator({
-        deposit: msg.value,
-        addr: msg.sender,
-        returnAddr: _returnAddr,
-        cycle: nextCycle
-      });
-    }
-    ++numValidators;
-    isValcodeDeposited[msg.sender] = true;
-
-    log2(keccak256("deposit()"), bytes32(msg.sender), bytes32(index));
-    return index;
-=======
-      
+
     validators[index] = Validator({
       deposit: msg.value,
       addr: msg.sender
     });
   ++numValidators;
   isValidatorDeposited[msg.sender] = true;
-  
+
   Deposit(msg.sender, index);
   return index;
->>>>>>> 60c3edf5
   }
 
   function withdraw(int _validatorIndex) public {
@@ -152,56 +115,6 @@
     delete validators[_validatorIndex];
     stackPush(_validatorIndex);
     --numValidators;
-<<<<<<< HEAD
-    log1(msgHash, bytes32(_validatorIndex));
-  }
-
-  function sample(int _shardId) public constant returns(address) {
-    require(block.number >= periodLength);
-    var cycle = int(block.number) / shufflingCycleLength;
-    int cycleStartBlockNumber = cycle * shufflingCycleLength - 1;
-    if (cycleStartBlockNumber < 0)
-      cycleStartBlockNumber = 0;
-    int cycleSeed = int(block.blockhash(uint(cycleStartBlockNumber)));
-    // originally, error occurs when block.number <= 4 because
-    // `seed_block_number` becomes negative in these cases.
-    int seed = int(block.blockhash(block.number - (block.number % uint(periodLength)) - 1));
-
-    uint indexInSubset = uint(keccak256(seed, bytes32(_shardId))) % uint(numValidatorsPerCycle);
-    uint validatorIndex = uint(keccak256(cycleSeed, bytes32(_shardId), bytes32(indexInSubset))) % uint(getValidatorsMaxIndex());
-
-    if (validators[int(validatorIndex)].cycle > cycle)
-      return 0x0;
-    else
-      return validators[int(validatorIndex)].addr;
-  }
-
-  // Get all possible shard ids that the given _valcodeAddr
-  // may be sampled in the current cycle
-  function getShardList(address _validatorAddr) public constant returns(bool[100]) {
-    bool[100] memory shardList;
-    int cycle = int(block.number) / shufflingCycleLength;
-    int cycleStartBlockNumber = cycle * shufflingCycleLength - 1;
-    if (cycleStartBlockNumber < 0)
-      cycleStartBlockNumber = 0;
-
-    var cycleSeed = block.blockhash(uint(cycleStartBlockNumber));
-    int validatorsMaxIndex = getValidatorsMaxIndex();
-    if (numValidators != 0) {
-      for (uint8 shardId = 0; shardId < 100; ++shardId) {
-        shardList[shardId] = false;
-        for (uint8 possibleIndexInSubset = 0; possibleIndexInSubset < 100; ++possibleIndexInSubset) {
-          uint validatorIndex = uint(keccak256(cycleSeed, bytes32(shardId), bytes32(possibleIndexInSubset)))
-                             % uint(validatorsMaxIndex);
-          if (_validatorAddr == validators[int(validatorIndex)].addr) {
-            shardList[shardId] = true;
-            break;
-          }
-        }
-      }
-    }
-    return shardList;
-=======
     Withdraw(_validatorIndex);
   }
 
@@ -226,7 +139,6 @@
     int score;
     address validatorAddr;
     bool isNewHead;
->>>>>>> 60c3edf5
   }
   function addHeader(int _shardId, uint _expectedPeriodNumber, bytes32 _periodStartPrevHash,
                      bytes32 _parentCollationHash, bytes32 _txListRoot, address _collationCoinbase,
@@ -254,25 +166,9 @@
     assert(periodHead[_shardId] < int(_expectedPeriodNumber));
 
     // Check the signature with validation_code_addr
-<<<<<<< HEAD
-    var collatorValcodeAddr = sample(header.shardId);
-    if (collatorValcodeAddr == 0x0)
-        return false;
-
-    // assembly {
-      // TODO next block
-    // }
-    // sighash = extract32(raw_call(self.sighasher_addr, header, gas=200000, outsize=32), 0)
-    // assert extract32(raw_call(collator_valcode_addr, concat(sighash, sig), gas=self.sig_gas_limit, outsize=32), 0) == as_bytes32(1)
-
-    // Check score == collation_number
-    var _score = collationHeaders[header.shardId][header.parentCollationHash].score + 1;
-    assert(header.collationNumber == _score);
-=======
     headerVars.validatorAddr = getEligibleProposer(_shardId, block.number/periodLength);
     require(headerVars.validatorAddr != 0x0);
     require(msg.sender == headerVars.validatorAddr);
->>>>>>> 60c3edf5
 
     // Check score == collationNumber
     headerVars.score = collationHeaders[_shardId][_parentCollationHash].score + 1;
@@ -292,25 +188,8 @@
       shardHead[_shardId] = headerVars.entireHeaderHash;
       headerVars.isNewHead = true;
     }
-<<<<<<< HEAD
-    // Emit log
-    // TODO LOG
-    // log1(addHeaderLogTopic, _header);
-
-    return true;
-  }
-
-  function getPeriodStartPrevhash(uint _expectedPeriodNumber) public constant returns(bytes32) {
-    uint blockNumber = _expectedPeriodNumber * periodLength - 1;
-    require(block.number > blockNumber);
-    return block.blockhash(blockNumber);
-  }
-
-
-=======
     // [TODO] Log
     //CollationAdded(headerBytes, isNewHead, _score);
->>>>>>> 60c3edf5
 
     return true;
   }
@@ -337,13 +216,8 @@
     });
     var receiptId = numReceipts;
     ++numReceipts;
-<<<<<<< HEAD
-
-    log3(keccak256("tx_to_shard()"), bytes32(_to), bytes32(_shardId), bytes32(receiptId));
-=======
-    
+
     TxToShard(_to, _shardId, receiptId);
->>>>>>> 60c3edf5
     return receiptId;
   }
 
