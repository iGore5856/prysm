package sync

import (
	"context"
	"fmt"
	"reflect"
	"runtime/debug"
	"strings"
	"time"

	"github.com/gogo/protobuf/proto"
	"github.com/libp2p/go-libp2p-core/peer"
	pubsub "github.com/libp2p/go-libp2p-pubsub"
	pb "github.com/prysmaticlabs/ethereumapis/eth/v1alpha1"
	"github.com/prysmaticlabs/prysm/beacon-chain/p2p"
	"github.com/prysmaticlabs/prysm/shared/messagehandler"
	"github.com/prysmaticlabs/prysm/shared/p2putils"
	"github.com/prysmaticlabs/prysm/shared/params"
	"github.com/prysmaticlabs/prysm/shared/sliceutil"
	"github.com/prysmaticlabs/prysm/shared/slotutil"
	"github.com/prysmaticlabs/prysm/shared/traceutil"
	"go.opencensus.io/trace"
)

const pubsubMessageTimeout = 30 * time.Second

// subHandler represents handler for a given subscription.
type subHandler func(context.Context, proto.Message) error

// noopValidator is a no-op that only decodes the message, but does not check its contents.
func (s *Service) noopValidator(_ context.Context, _ peer.ID, msg *pubsub.Message) pubsub.ValidationResult {
	m, err := s.decodePubsubMessage(msg)
	if err != nil {
		log.WithError(err).Debug("Failed to decode message")
		return pubsub.ValidationReject
	}
	msg.ValidatorData = m
	return pubsub.ValidationAccept
}

// Register PubSub subscribers
func (s *Service) registerSubscribers(ctx context.Context) {
	s.subscribe(ctx,
		p2p.BlockSubnetTopicFormat,
		s.validateBeaconBlockPubSub,
		s.beaconBlockSubscriber,
	)
	s.subscribe(ctx,
		p2p.AggregateAndProofSubnetTopicFormat,
		s.validateAggregateAndProof,
		s.beaconAggregateProofSubscriber,
	)
	s.subscribe(ctx,
		p2p.ExitSubnetTopicFormat,
		s.validateVoluntaryExit,
		s.voluntaryExitSubscriber,
	)
	s.subscribe(ctx,
		p2p.ProposerSlashingSubnetTopicFormat,
		s.validateProposerSlashing,
		s.proposerSlashingSubscriber,
	)
	s.subscribe(ctx,
		p2p.AttesterSlashingSubnetTopicFormat,
		s.validateAttesterSlashing,
		s.attesterSlashingSubscriber,
	)
	s.subscribeDynamicWithSubnets(ctx,
		"/eth2/%x/beacon_attestation_%d",
		s.validateCommitteeIndexBeaconAttestation,   /* validator */
		s.committeeIndexBeaconAttestationSubscriber, /* message handler */
	)
}

// subscribe to a given topic with a given validator and subscription handler.
// The base protobuf message is used to initialize new messages for decoding.
func (s *Service) subscribe(ctx context.Context, topic string, validator pubsub.ValidatorEx, handle subHandler) *pubsub.Subscription {
	base := p2p.GossipTopicMappings[topic]
	if base == nil {
		panic(fmt.Sprintf("%s is not mapped to any message in GossipTopicMappings", topic))
	}
<<<<<<< HEAD
	return s.subscribeWithBase(ctx, base, s.addDigestToTopic(topic), validator, handle)
}

// TODO(7437): Refactor this method to remove unused arg "base".
func (s *Service) subscribeWithBase(ctx context.Context, base proto.Message, topic string, validator pubsub.ValidatorEx, handle subHandler) *pubsub.Subscription {
=======
	return s.subscribeWithBase(s.addDigestToTopic(topic), validator, handle)
}

func (s *Service) subscribeWithBase(topic string, validator pubsub.ValidatorEx, handle subHandler) *pubsub.Subscription {
>>>>>>> 7e2112b4
	topic += s.p2p.Encoding().ProtocolSuffix()
	log := log.WithField("topic", topic)

	if err := s.p2p.PubSub().RegisterTopicValidator(s.wrapAndReportValidation(topic, validator)); err != nil {
		log.WithError(err).Error("Failed to register validator")
	}

	sub, err := s.p2p.SubscribeToTopic(ctx, topic)
	if err != nil {
		// Any error subscribing to a PubSub topic would be the result of a misconfiguration of
		// libp2p PubSub library or a subscription request to a topic that fails to match the topic
		// subscription filter.
		log.WithError(err).WithField("topic", topic).Error("Failed to subscribe to topic")
		return nil
	}

	// Pipeline decodes the incoming subscription data, runs the validation, and handles the
	// message.
	pipeline := func(msg *pubsub.Message) {
		ctx, cancel := context.WithTimeout(ctx, pubsubMessageTimeout)
		defer cancel()
		ctx, span := trace.StartSpan(ctx, "sync.pubsub")
		defer span.End()

		defer func() {
			if r := recover(); r != nil {
				traceutil.AnnotateError(span, fmt.Errorf("panic occurred: %v", r))
				log.WithField("error", r).Error("Panic occurred")
				debug.PrintStack()
			}
		}()

		span.AddAttributes(trace.StringAttribute("topic", topic))

		if msg.ValidatorData == nil {
			log.Debug("Received nil message on pubsub")
			messageFailedProcessingCounter.WithLabelValues(topic).Inc()
			return
		}

		if err := handle(ctx, msg.ValidatorData.(proto.Message)); err != nil {
			traceutil.AnnotateError(span, err)
			log.WithError(err).Debug("Failed to handle p2p pubsub")
			messageFailedProcessingCounter.WithLabelValues(topic).Inc()
			return
		}
	}

	// The main message loop for receiving incoming messages from this subscription.
	messageLoop := func() {
		for {
			msg, err := sub.Next(ctx)
			if err != nil {
				// This should only happen when the context is cancelled or subscription is cancelled.
				if err != pubsub.ErrSubscriptionCancelled { // Only log a warning on unexpected errors.
					log.WithError(err).Warn("Subscription next failed")
				}
				return
			}

			if msg.ReceivedFrom == s.p2p.PeerID() {
				continue
			}

			go pipeline(msg)
		}
	}

	go messageLoop()
	return sub
}

// Wrap the pubsub validator with a metric monitoring function. This function increments the
// appropriate counter if the particular message fails to validate.
func (s *Service) wrapAndReportValidation(topic string, v pubsub.ValidatorEx) (string, pubsub.ValidatorEx) {
	return topic, func(ctx context.Context, pid peer.ID, msg *pubsub.Message) (res pubsub.ValidationResult) {
		defer messagehandler.HandlePanic(ctx, msg)
		res = pubsub.ValidationIgnore // Default: ignore any message that panics.
		ctx, cancel := context.WithTimeout(ctx, pubsubMessageTimeout)
		defer cancel()
		messageReceivedCounter.WithLabelValues(topic).Inc()
		if msg.Topic == nil {
			messageFailedValidationCounter.WithLabelValues(topic).Inc()
			return pubsub.ValidationReject
		}
		// Ignore any messages received before chainstart.
		if !s.chainStarted {
			messageFailedValidationCounter.WithLabelValues(topic).Inc()
			return pubsub.ValidationIgnore
		}
		b := v(ctx, pid, msg)
		if b == pubsub.ValidationReject {
			messageFailedValidationCounter.WithLabelValues(topic).Inc()
		}
		return b
	}
}

// subscribe to a static subnet  with the given topic and index.A given validator and subscription handler is
// used to handle messages from the subnet. The base protobuf message is used to initialize new messages for decoding.
func (s *Service) subscribeStaticWithSubnets(ctx context.Context, topic string, validator pubsub.ValidatorEx, handle subHandler) {
	base := p2p.GossipTopicMappings[topic]
	if base == nil {
		panic(fmt.Sprintf("%s is not mapped to any message in GossipTopicMappings", topic))
	}
	for i := uint64(0); i < params.BeaconNetworkConfig().AttestationSubnetCount; i++ {
<<<<<<< HEAD
		s.subscribeWithBase(ctx, base, s.addDigestAndIndexToTopic(topic, i), validator, handle)
=======
		s.subscribeWithBase(s.addDigestAndIndexToTopic(topic, i), validator, handle)
>>>>>>> 7e2112b4
	}
	genesis := s.chain.GenesisTime()
	ticker := slotutil.GetSlotTicker(genesis, params.BeaconConfig().SecondsPerSlot)

	go func() {
		for {
			select {
			case <-ctx.Done():
				ticker.Done()
				return
			case <-ticker.C():
				if s.chainStarted && s.initialSync.Syncing() {
					continue
				}
				// Check every slot that there are enough peers
				for i := uint64(0); i < params.BeaconNetworkConfig().AttestationSubnetCount; i++ {
					if !s.validPeersExist(topic, i) {
						log.Debugf("No peers found subscribed to attestation gossip subnet with "+
							"committee index %d. Searching network for peers subscribed to the subnet.", i)
						go func(idx uint64) {
							_, err := s.p2p.FindPeersWithSubnet(ctx, idx)
							if err != nil {
								log.Debugf("Could not search for peers: %v", err)
								return
							}
						}(i)
						return
					}
				}
			}
		}
	}()
}

// subscribe to a dynamically changing list of subnets. This method expects a fmt compatible
// string for the topic name and the list of subnets for subscribed topics that should be
// maintained.
func (s *Service) subscribeDynamicWithSubnets(
	ctx context.Context,
	topicFormat string,
	validate pubsub.ValidatorEx,
	handle subHandler,
) {
	base := p2p.GossipTopicMappings[topicFormat]
	if base == nil {
		log.Fatalf("%s is not mapped to any message in GossipTopicMappings", topicFormat)
	}
	digest, err := s.forkDigest()
	if err != nil {
		log.WithError(err).Fatal("Could not compute fork digest")
	}
	subscriptions := make(map[uint64]*pubsub.Subscription, params.BeaconConfig().MaxCommitteesPerSlot)
	genesis := s.chain.GenesisTime()
	ticker := slotutil.GetSlotTicker(genesis, params.BeaconConfig().SecondsPerSlot)

	go func() {
		for {
			select {
			case <-ctx.Done():
				ticker.Done()
				return
			case currentSlot := <-ticker.C():
				if s.chainStarted && s.initialSync.Syncing() {
					continue
				}

				// Persistent subscriptions from validators
				persistentSubs := s.persistentSubnetIndices()
				// Update desired topic indices for aggregator
				wantedSubs := s.aggregatorSubnetIndices(currentSlot)

				// Combine subscriptions to get all requested subscriptions
				wantedSubs = sliceutil.SetUint64(append(persistentSubs, wantedSubs...))
				// Resize as appropriate.
				s.reValidateSubscriptions(subscriptions, wantedSubs, topicFormat, digest)

				// subscribe desired aggregator subnets.
				for _, idx := range wantedSubs {
<<<<<<< HEAD
					s.subscribeAggregatorSubnet(ctx, subscriptions, idx, base, digest, validate, handle)
=======
					s.subscribeAggregatorSubnet(subscriptions, idx, digest, validate, handle)
>>>>>>> 7e2112b4
				}
				// find desired subs for attesters
				attesterSubs := s.attesterSubnetIndices(currentSlot)
				for _, idx := range attesterSubs {
					s.lookupAttesterSubnets(ctx, digest, idx)
				}
			}
		}
	}()
}

// revalidate that our currently connected subnets are valid.
func (s *Service) reValidateSubscriptions(subscriptions map[uint64]*pubsub.Subscription,
	wantedSubs []uint64, topicFormat string, digest [4]byte) {
	for k, v := range subscriptions {
		var wanted bool
		for _, idx := range wantedSubs {
			if k == idx {
				wanted = true
				break
			}
		}
		if !wanted && v != nil {
			v.Cancel()
			fullTopic := fmt.Sprintf(topicFormat, digest, k) + s.p2p.Encoding().ProtocolSuffix()
			if err := s.p2p.PubSub().UnregisterTopicValidator(fullTopic); err != nil {
				log.WithError(err).Error("Failed to unregister topic validator")
			}
			delete(subscriptions, k)
		}
	}
}

// subscribe missing subnets for our aggregators.
<<<<<<< HEAD
func (s *Service) subscribeAggregatorSubnet(ctx context.Context, subscriptions map[uint64]*pubsub.Subscription, idx uint64,
	base proto.Message, digest [4]byte, validate pubsub.ValidatorEx, handle subHandler) {
=======
func (s *Service) subscribeAggregatorSubnet(
	subscriptions map[uint64]*pubsub.Subscription,
	idx uint64,
	digest [4]byte,
	validate pubsub.ValidatorEx,
	handle subHandler,
) {
>>>>>>> 7e2112b4
	// do not subscribe if we have no peers in the same
	// subnet
	topic := p2p.GossipTypeMapping[reflect.TypeOf(&pb.Attestation{})]
	subnetTopic := fmt.Sprintf(topic, digest, idx)
	// check if subscription exists and if not subscribe the relevant subnet.
	if _, exists := subscriptions[idx]; !exists {
<<<<<<< HEAD
		subscriptions[idx] = s.subscribeWithBase(ctx, base, subnetTopic, validate, handle)
=======
		subscriptions[idx] = s.subscribeWithBase(subnetTopic, validate, handle)
>>>>>>> 7e2112b4
	}
	if !s.validPeersExist(subnetTopic, idx) {
		log.Debugf("No peers found subscribed to attestation gossip subnet with "+
			"committee index %d. Searching network for peers subscribed to the subnet.", idx)
		go func(idx uint64) {
			_, err := s.p2p.FindPeersWithSubnet(ctx, idx)
			if err != nil {
				log.Debugf("Could not search for peers: %v", err)
				return
			}
		}(idx)
		return
	}
}

// lookup peers for attester specific subnets.
func (s *Service) lookupAttesterSubnets(ctx context.Context, digest [4]byte, idx uint64) {
	topic := p2p.GossipTypeMapping[reflect.TypeOf(&pb.Attestation{})]
	subnetTopic := fmt.Sprintf(topic, digest, idx)
	if !s.validPeersExist(subnetTopic, idx) {
		log.Debugf("No peers found subscribed to attestation gossip subnet with "+
			"committee index %d. Searching network for peers subscribed to the subnet.", idx)
		go func(idx uint64) {
			// perform a search for peers with the desired committee index.
			_, err := s.p2p.FindPeersWithSubnet(ctx, idx)
			if err != nil {
				log.Debugf("Could not search for peers: %v", err)
				return
			}
		}(idx)
	}
}

// find if we have peers who are subscribed to the same subnet
func (s *Service) validPeersExist(subnetTopic string, idx uint64) bool {
	numOfPeers := s.p2p.PubSub().ListPeers(subnetTopic + s.p2p.Encoding().ProtocolSuffix())
	return len(s.p2p.Peers().SubscribedToSubnet(idx)) > 0 || len(numOfPeers) > 0
}

// Add fork digest to topic.
func (s *Service) addDigestToTopic(topic string) string {
	if !strings.Contains(topic, "%x") {
		log.Fatal("Topic does not have appropriate formatter for digest")
	}
	digest, err := s.forkDigest()
	if err != nil {
		log.WithError(err).Fatal("Could not compute fork digest")
	}
	return fmt.Sprintf(topic, digest)
}

// Add the digest and index to subnet topic.
func (s *Service) addDigestAndIndexToTopic(topic string, idx uint64) string {
	if !strings.Contains(topic, "%x") {
		log.Fatal("Topic does not have appropriate formatter for digest")
	}
	digest, err := s.forkDigest()
	if err != nil {
		log.WithError(err).Fatal("Could not compute fork digest")
	}
	return fmt.Sprintf(topic, digest, idx)
}

func (s *Service) forkDigest() ([4]byte, error) {
	genRoot := s.chain.GenesisValidatorRoot()
	return p2putils.CreateForkDigest(s.chain.GenesisTime(), genRoot[:])
}<|MERGE_RESOLUTION|>--- conflicted
+++ resolved
@@ -79,18 +79,10 @@
 	if base == nil {
 		panic(fmt.Sprintf("%s is not mapped to any message in GossipTopicMappings", topic))
 	}
-<<<<<<< HEAD
-	return s.subscribeWithBase(ctx, base, s.addDigestToTopic(topic), validator, handle)
-}
-
-// TODO(7437): Refactor this method to remove unused arg "base".
-func (s *Service) subscribeWithBase(ctx context.Context, base proto.Message, topic string, validator pubsub.ValidatorEx, handle subHandler) *pubsub.Subscription {
-=======
-	return s.subscribeWithBase(s.addDigestToTopic(topic), validator, handle)
-}
-
-func (s *Service) subscribeWithBase(topic string, validator pubsub.ValidatorEx, handle subHandler) *pubsub.Subscription {
->>>>>>> 7e2112b4
+	return s.subscribeWithBase(ctx, s.addDigestToTopic(topic), validator, handle)
+}
+
+func (s *Service) subscribeWithBase(ctx context.Context, topic string, validator pubsub.ValidatorEx, handle subHandler) *pubsub.Subscription {
 	topic += s.p2p.Encoding().ProtocolSuffix()
 	log := log.WithField("topic", topic)
 
@@ -197,11 +189,7 @@
 		panic(fmt.Sprintf("%s is not mapped to any message in GossipTopicMappings", topic))
 	}
 	for i := uint64(0); i < params.BeaconNetworkConfig().AttestationSubnetCount; i++ {
-<<<<<<< HEAD
-		s.subscribeWithBase(ctx, base, s.addDigestAndIndexToTopic(topic, i), validator, handle)
-=======
-		s.subscribeWithBase(s.addDigestAndIndexToTopic(topic, i), validator, handle)
->>>>>>> 7e2112b4
+		s.subscribeWithBase(ctx, s.addDigestAndIndexToTopic(topic, i), validator, handle)
 	}
 	genesis := s.chain.GenesisTime()
 	ticker := slotutil.GetSlotTicker(genesis, params.BeaconConfig().SecondsPerSlot)
@@ -280,11 +268,7 @@
 
 				// subscribe desired aggregator subnets.
 				for _, idx := range wantedSubs {
-<<<<<<< HEAD
-					s.subscribeAggregatorSubnet(ctx, subscriptions, idx, base, digest, validate, handle)
-=======
-					s.subscribeAggregatorSubnet(subscriptions, idx, digest, validate, handle)
->>>>>>> 7e2112b4
+					s.subscribeAggregatorSubnet(ctx, subscriptions, idx, digest, validate, handle)
 				}
 				// find desired subs for attesters
 				attesterSubs := s.attesterSubnetIndices(currentSlot)
@@ -319,29 +303,21 @@
 }
 
 // subscribe missing subnets for our aggregators.
-<<<<<<< HEAD
-func (s *Service) subscribeAggregatorSubnet(ctx context.Context, subscriptions map[uint64]*pubsub.Subscription, idx uint64,
-	base proto.Message, digest [4]byte, validate pubsub.ValidatorEx, handle subHandler) {
-=======
 func (s *Service) subscribeAggregatorSubnet(
+	ctx context.Context,
 	subscriptions map[uint64]*pubsub.Subscription,
 	idx uint64,
 	digest [4]byte,
 	validate pubsub.ValidatorEx,
 	handle subHandler,
 ) {
->>>>>>> 7e2112b4
 	// do not subscribe if we have no peers in the same
 	// subnet
 	topic := p2p.GossipTypeMapping[reflect.TypeOf(&pb.Attestation{})]
 	subnetTopic := fmt.Sprintf(topic, digest, idx)
 	// check if subscription exists and if not subscribe the relevant subnet.
 	if _, exists := subscriptions[idx]; !exists {
-<<<<<<< HEAD
-		subscriptions[idx] = s.subscribeWithBase(ctx, base, subnetTopic, validate, handle)
-=======
-		subscriptions[idx] = s.subscribeWithBase(subnetTopic, validate, handle)
->>>>>>> 7e2112b4
+		subscriptions[idx] = s.subscribeWithBase(ctx, subnetTopic, validate, handle)
 	}
 	if !s.validPeersExist(subnetTopic, idx) {
 		log.Debugf("No peers found subscribed to attestation gossip subnet with "+
